use super::linearisation::lineariser;
use super::opening::commitmentOpener;
use super::{
    constraint_system::Variable, permutation::Permutation, proof::Proof, Composer,
    PreProcessedCircuit,
};
use crate::{cs::quotient_poly::QuotientToolkit, srs, transcript::TranscriptProtocol};
use algebra::{curves::PairingEngine, fields::Field};
use ff_fft::{DensePolynomial as Polynomial, EvaluationDomain};
use poly_commit::kzg10::UniversalParams;
use rand_core::{CryptoRng, RngCore};
/// A composer is a circuit builder
/// and will dictate how a cirucit is built
/// We will have a default Composer called `StandardComposer`
pub struct StandardComposer<E: PairingEngine> {
    // n represents the number of arithmetic gates in the circuit
    n: usize,

    // Selector vectors
    //
    // Multiplier selector
    q_m: Vec<E::Fr>,
    // Left wire selector
    q_l: Vec<E::Fr>,
    // Right wire selector
    q_r: Vec<E::Fr>,
    // output wire selector
    q_o: Vec<E::Fr>,
    // constant wire selector
    q_c: Vec<E::Fr>,

    // witness vectors
    w_l: Vec<Variable>,
    w_r: Vec<Variable>,
    w_o: Vec<Variable>,

    perm: Permutation<E>,
}

impl<E: PairingEngine> Composer<E> for StandardComposer<E> {
    // Computes the pre-processed polynomials
    // So the verifier can verify a proof made using this circuit
    fn preprocess(
        &mut self,
        public_parameters: &UniversalParams<E>,
        transcript: &mut dyn TranscriptProtocol<E>,
        domain: &EvaluationDomain<E::Fr>,
    ) -> PreProcessedCircuit<E> {
        let k = self.q_m.len();
        assert!(self.q_o.len() == k);
        assert!(self.q_l.len() == k);
        assert!(self.q_r.len() == k);
        assert!(self.q_c.len() == k);
        assert!(self.w_l.len() == k);
        assert!(self.w_r.len() == k);
        assert!(self.w_o.len() == k);

        //1. Pad circuit to a power of two
        self.pad(domain.size as usize - self.n);

        // 2. Convert selector vectors to selector polynomials
        let q_m_poly = Polynomial::from_coefficients_vec(domain.ifft(&self.q_m));
        let q_l_poly = Polynomial::from_coefficients_vec(domain.ifft(&self.q_l));
        let q_r_poly = Polynomial::from_coefficients_vec(domain.ifft(&self.q_r));
        let q_o_poly = Polynomial::from_coefficients_vec(domain.ifft(&self.q_o));
        let q_c_poly = Polynomial::from_coefficients_vec(domain.ifft(&self.q_c));

        // 3. Compute the sigma polynomials
        let (left_sigma_poly, right_sigma_poly, out_sigma_poly) =
            self.perm.compute_sigma_polynomials(self.n, domain);

        // 4. Commit to polynomials
        //
        let (ck, vk) = srs::trim(public_parameters, self.n).unwrap();
        //
        let q_m_poly_commit = srs::commit(&ck, &q_m_poly);
        let q_l_poly_commit = srs::commit(&ck, &q_l_poly);
        let q_r_poly_commit = srs::commit(&ck, &q_r_poly);
        let q_o_poly_commit = srs::commit(&ck, &q_o_poly);
        let q_c_poly_commit = srs::commit(&ck, &q_c_poly);

        let left_sigma_poly_commit = srs::commit(&ck, &left_sigma_poly);
        let right_sigma_poly_commit = srs::commit(&ck, &right_sigma_poly);
        let out_sigma_poly_commit = srs::commit(&ck, &out_sigma_poly);

        //5. Add polynomial commitments to transcript
        //
        transcript.append_commitment(b"q_m", &q_m_poly_commit);
        transcript.append_commitment(b"q_l", &q_l_poly_commit);
        transcript.append_commitment(b"q_r", &q_r_poly_commit);
        transcript.append_commitment(b"q_o", &q_o_poly_commit);
        transcript.append_commitment(b"q_c", &q_c_poly_commit);

        transcript.append_commitment(b"left_sigma", &left_sigma_poly_commit);
        transcript.append_commitment(b"right_sigma", &right_sigma_poly_commit);
        transcript.append_commitment(b"out_sigma", &out_sigma_poly_commit);

        PreProcessedCircuit {
            n: self.n,
            selectors: vec![
                (q_m_poly, q_m_poly_commit),
                (q_l_poly, q_l_poly_commit),
                (q_r_poly, q_r_poly_commit),
                (q_o_poly, q_o_poly_commit),
                (q_c_poly, q_c_poly_commit),
            ],
            left_sigma: (left_sigma_poly, left_sigma_poly_commit),
            right_sigma: (right_sigma_poly, right_sigma_poly_commit),
            out_sigma: (out_sigma_poly, out_sigma_poly_commit),
        }
    }

    // Prove will compute the pre-processed polynomials and
    // produce a proof
    fn prove<R: RngCore + CryptoRng>(
        &mut self,
        public_parameters: &UniversalParams<E>,
        transcript: &mut dyn TranscriptProtocol<E>,
        mut rng: &mut R,
    ) -> Proof<E> {
        let domain = EvaluationDomain::new(self.n).unwrap();

        // Pre-process circuit
        let preprocessed_circuit = self.preprocess(public_parameters, transcript, &domain);

        //1. Witness Polynomials
        //
        // Convert Variables to Scalars
        let (w_l_scalar, w_r_scalar, w_o_scalar) = self
            .perm
            .witness_vars_to_scalars(&self.w_l, &self.w_r, &self.w_o);

        // IFFT to get lagrange polynomials on witnesses
        let mut w_l_poly = Polynomial::from_coefficients_vec(domain.ifft(&w_l_scalar));
        let mut w_r_poly = Polynomial::from_coefficients_vec(domain.ifft(&w_r_scalar));
        let mut w_o_poly = Polynomial::from_coefficients_vec(domain.ifft(&w_o_scalar));

        // Generate blinding polynomials
        let w_l_blinder = Polynomial::rand(1, &mut rng).mul_by_vanishing_poly(domain);
        let w_r_blinder = Polynomial::rand(1, &mut rng).mul_by_vanishing_poly(domain);
        let w_o_blinder = Polynomial::rand(1, &mut rng).mul_by_vanishing_poly(domain);

        // Blind witness polynomials
        w_l_poly = &w_l_poly + &w_l_blinder;
        w_r_poly = &w_r_poly + &w_r_blinder;
        w_o_poly = &w_o_poly + &w_o_blinder;

        // Commit to witness polynomials
        let (ck, vk) = srs::trim(public_parameters, self.n).unwrap();
        let w_l_poly_commit = srs::commit(&ck, &w_l_poly);
        let w_r_poly_commit = srs::commit(&ck, &w_r_poly);
        let w_o_poly_commit = srs::commit(&ck, &w_o_poly);

        // Add witnesses to transcript
        transcript.append_commitment(b"w_l", &w_l_poly_commit);
        transcript.append_commitment(b"w_r", &w_r_poly_commit);
        transcript.append_commitment(b"w_o", &w_o_poly_commit);

        // Append permutation poly variables to transcript
        let beta = transcript.challenge_scalar(b"beta");
        transcript.append_scalar(b"beta", &beta);
        let gamma = transcript.challenge_scalar(b"gamma");
        transcript.append_scalar(b"gamma", &gamma);

        // compute permutation polynomial
<<<<<<< HEAD
        let (z_poly, _) = self.perm.compute_permutation_poly(
=======
        let (z_poly, z_poly_shifted, beta, gamma) = self.perm.compute_permutation_poly(
>>>>>>> abf5fd0e
            &domain,
            rng,
            &w_l_scalar,
            &w_r_scalar,
            &w_o_scalar,
            &(beta, gamma),
        );

        // Create QuotientToolkit
        let qt_toolkit = QuotientToolkit::new();
        // Compute `Alpha` randomness and add it to the transcript
        let alpha = transcript.challenge_scalar(b"alpha");
        transcript.append_scalar(b"alpha", &alpha);
        // Compute quotient polynomial.
<<<<<<< HEAD
        let (t_hi_poly, t_mid_poly, t_low_poly) = qt_toolkit.compute_quotient_poly(
            self.n,
=======
        let (t_hi_poly, t_mid_poly, t_low_poly, alpha) = qt_toolkit.compute_quotient_poly(
>>>>>>> abf5fd0e
            &domain,
            &preprocessed_circuit,
            &z_poly,
            &z_poly_shifted,
            [&w_l_poly, &w_r_poly, &w_o_poly],
            // TODO: Get Public Inputs polynomial.
<<<<<<< HEAD
            &z_poly,
            &(gamma, beta, alpha),
            &z_poly,
=======
            &Polynomial::from_coefficients_vec(vec![E::Fr::zero()]),
            &beta,
            &gamma,
>>>>>>> abf5fd0e
        );

        // Commit polynomials.
        let t_low_commit = srs::commit(&ck, &t_low_poly);
        let t_mid_commit = srs::commit(&ck, &t_mid_poly);
        let t_hi_commit = srs::commit(&ck, &t_hi_poly);

        // Assemble quotient poly
        let quotient_poly = &(&t_hi_poly + &t_mid_poly) + &t_low_poly;

        // XXX: The problem is that when we compute the permutation poly, we need the mapping
        // But everywhere else, we need the polynomial made using the lagrange bases
        // This will be one of the bigger refactors
        let left_sigma_poly =
            Polynomial::from_coefficients_slice(preprocessed_circuit.left_sigma_poly());
        let right_sigma_poly =
            Polynomial::from_coefficients_slice(preprocessed_circuit.right_sigma_poly());
        let out_sigma_poly =
            Polynomial::from_coefficients_slice(&preprocessed_circuit.out_sigma_poly());

        // Compute challenge for `z`
        let z_challenge = transcript.challenge_scalar(b"z");
        // Fourth output
        let lineariser = lineariser::new();
        let (lin_poly, evaluations) = lineariser.evaluate_linearisation_polynomial(
            transcript,
            &domain,
            &preprocessed_circuit,
            &(alpha, beta, gamma, z_challenge),
            &w_l_poly,
            &w_r_poly,
            &w_o_poly,
            &t_low_poly,
            &t_mid_poly,
            &t_hi_poly,
            &z_poly,
        );

        // Fifth output
        let comm_opener: commitmentOpener<E> = commitmentOpener::new();
        // Set transcript `v`
        let v = transcript.challenge_scalar(b"v");
        transcript.append_scalar(b"v", &v);
        // Compute opening polynomial
        let (W_z, W_zx) = comm_opener.compute_opening_polynomials(
            domain.group_gen,
            domain.size(),
            z_challenge,
            &lin_poly,
            &evaluations,
            &t_low_poly,
            &t_mid_poly,
            &t_hi_poly,
            &w_l_poly,
            &w_r_poly,
            &w_o_poly,
            &preprocessed_circuit.left_sigma_poly(),
            &preprocessed_circuit.right_sigma_poly(),
            &z_poly,
            &v,
        );

        let comm_w_z = srs::commit(&ck, &W_z);
        let comm_w_z_x = srs::commit(&ck, &W_zx);

        Proof::empty()
    }

    fn circuit_size(&self) -> usize {
        self.n
    }
}

impl<E: PairingEngine> StandardComposer<E> {
    pub fn new() -> Self {
        StandardComposer::with_expected_size(0)
    }

    // Creates a new circuit with an expected circuit size
    // This will allow for less reallocations when building the circuit
    pub fn with_expected_size(expected_size: usize) -> Self {
        StandardComposer {
            n: 0,

            q_m: Vec::with_capacity(expected_size),
            q_l: Vec::with_capacity(expected_size),
            q_r: Vec::with_capacity(expected_size),
            q_o: Vec::with_capacity(expected_size),
            q_c: Vec::with_capacity(expected_size),

            w_l: Vec::with_capacity(expected_size),
            w_r: Vec::with_capacity(expected_size),
            w_o: Vec::with_capacity(expected_size),

            perm: Permutation::new(),
        }
    }

    // Pads the circuit to the next power of two
    // diff is the difference between circuit size and next power of two
    fn pad(&mut self, diff: usize) {
        // Add a zero variable to circuit
        let zero_scalar = E::Fr::zero();
        let zero_var = self.add_input(zero_scalar);

        let zeroes_scalar = vec![zero_scalar; diff];
        let zeroes_var = vec![zero_var; diff];

        self.q_m.extend(zeroes_scalar.iter());
        self.q_l.extend(zeroes_scalar.iter());
        self.q_r.extend(zeroes_scalar.iter());
        self.q_o.extend(zeroes_scalar.iter());
        self.q_c.extend(zeroes_scalar.iter());

        self.w_l.extend(zeroes_var.iter());
        self.w_r.extend(zeroes_var.iter());
        self.w_o.extend(zeroes_var.iter());

        self.n = self.n + diff;
    }

    // Adds a Scalar to the circuit and returns its
    // reference in the constraint system
    fn add_input(&mut self, s: E::Fr) -> Variable {
        self.perm.new_variable(s)
    }

    // Adds an add gate to the circuit
    pub fn add_gate(
        &mut self,
        a: Variable,
        b: Variable,
        c: Variable,
        q_l: E::Fr,
        q_r: E::Fr,
        q_o: E::Fr,
        q_c: E::Fr,
    ) {
        self.w_l.push(a);
        self.w_r.push(b);
        self.w_o.push(c);

        // For an add gate, q_m is zero
        self.q_m.push(E::Fr::zero());

        // Add selector vectors
        self.q_l.push(q_l);
        self.q_r.push(q_r);
        self.q_o.push(q_o);
        self.q_c.push(q_c);

        self.perm.add_variable_to_map(a, b, c, self.n);

        self.n = self.n + 1;
    }

    pub fn mul_gate(
        &mut self,
        a: Variable,
        b: Variable,
        c: Variable,
        q_m: E::Fr,
        q_o: E::Fr,
        q_c: E::Fr,
    ) {
        self.w_l.push(a);
        self.w_r.push(b);
        self.w_o.push(c);

        // For a mul gate q_L and q_R is zero
        self.q_l.push(E::Fr::zero());
        self.q_r.push(E::Fr::zero());

        // Add selector vectors
        self.q_m.push(q_m);
        self.q_o.push(q_o);
        self.q_c.push(q_c);

        self.perm.add_variable_to_map(a, b, c, self.n);

        self.n = self.n + 1;
    }

    pub fn add_bool_gate(&mut self, a: Variable) {
        self.w_l.push(a);
        self.w_r.push(a);
        self.w_o.push(a);

        self.q_m.push(E::Fr::one());
        self.q_l.push(E::Fr::zero());
        self.q_r.push(E::Fr::zero());
        self.q_o.push(-E::Fr::one());
        self.q_c.push(E::Fr::zero());

        self.perm.add_variable_to_map(a, a, a, self.n);

        self.n = self.n + 1;
    }
}

#[cfg(test)]
mod tests {
    use super::*;
    use algebra::curves::bls12_381::Bls12_381;
    use algebra::fields::bls12_381::Fr;
    use merlin::Transcript;

    use rand::thread_rng;

    // Ensures a + b - c = 0
    fn simple_add_gadget<E: PairingEngine>(
        composer: &mut StandardComposer<E>,
        a: Variable,
        b: Variable,
        c: Variable,
    ) {
        let q_l = E::Fr::one();
        let q_r = E::Fr::one();
        let q_o = -E::Fr::one();
        let q_c = E::Fr::zero();

        composer.add_gate(a, b, c, q_l, q_r, q_o, q_c);
    }

    // Returns a composer with `n` constraints
    fn add_dummy_composer<E: PairingEngine>(n: usize) -> StandardComposer<E> {
        let mut composer = StandardComposer::new();

        let one = E::Fr::one();
        let two = E::Fr::one() + &E::Fr::one();

        let var_one = composer.add_input(one);
        let var_two = composer.add_input(two);

        for _ in 0..n {
            simple_add_gadget(&mut composer, var_one, var_one, var_two);
        }

        // Add a dummy constraint so that we do not have zero polynomials
        composer.q_m.push(E::Fr::from(1));
        composer.q_l.push(E::Fr::from(2));
        composer.q_r.push(E::Fr::from(3));
        composer.q_o.push(E::Fr::from(4));
        composer.q_c.push(E::Fr::from(5));

        let var_six = composer.add_input(E::Fr::from(6.into()));
        let var_seven = composer.add_input(E::Fr::from(7.into()));
        let var_min_twenty = composer.add_input(-E::Fr::from(20.into()));

        composer.w_l.push(var_six);
        composer.w_r.push(var_seven);
        composer.w_o.push(var_min_twenty);

        composer.n = composer.n + 1;

        composer
    }
    #[test]
    fn test_pad() {
        let num_constraints = 100;
        let mut composer: StandardComposer<Bls12_381> = add_dummy_composer(num_constraints);

        // Pad the circuit to next power of two
        let next_pow_2 = composer.n.next_power_of_two() as u64;
        composer.pad(next_pow_2 as usize - composer.n);

        let size = composer.n;
        assert!(size.is_power_of_two());
        assert!(composer.q_m.len() == size);
        assert!(composer.q_l.len() == size);
        assert!(composer.q_o.len() == size);
        assert!(composer.q_r.len() == size);
        assert!(composer.q_c.len() == size);
        assert!(composer.w_l.len() == size);
        assert!(composer.w_r.len() == size);
        assert!(composer.w_o.len() == size);
    }

    //XXX: Move this test into permutation module and make `compute_sigma_permutation` private
    #[test]
    fn test_compute_permutation() {
        let num_constraints = 70;
        let mut composer: StandardComposer<Bls12_381> = add_dummy_composer(num_constraints);

        // Setup srs
        let max_degree = num_constraints.next_power_of_two() + 1;
        let public_parameters = srs::setup(max_degree);

        // Pad the circuit to next power of two
        let next_pow_2 = composer.n.next_power_of_two() as u64;
        composer.pad(next_pow_2 as usize - composer.n);

        // Compute permutation mappings
        composer.perm.compute_sigma_permutations(composer.n);

        let domain = EvaluationDomain::new(composer.n).unwrap();

        // Create transcript
        let mut transcript = Transcript::new(b"plonk");

        // Pre-process circuit
        let preprocessed_circuit =
            composer.preprocess(&public_parameters, &mut transcript, &domain);
    }

    #[test]
    fn test_circuit_size() {
        let mut composer: StandardComposer<Bls12_381> = StandardComposer::new();

        let one = Fr::one();
        let two = one + &one;

        let var_one = composer.add_input(one);
        let var_two = composer.add_input(two);

        let n = 20;

        for _ in 0..n {
            simple_add_gadget(&mut composer, var_one, var_one, var_two);
        }

        assert_eq!(n, composer.circuit_size())
    }
}<|MERGE_RESOLUTION|>--- conflicted
+++ resolved
@@ -163,11 +163,7 @@
         transcript.append_scalar(b"gamma", &gamma);
 
         // compute permutation polynomial
-<<<<<<< HEAD
         let (z_poly, _) = self.perm.compute_permutation_poly(
-=======
-        let (z_poly, z_poly_shifted, beta, gamma) = self.perm.compute_permutation_poly(
->>>>>>> abf5fd0e
             &domain,
             rng,
             &w_l_scalar,
@@ -182,27 +178,17 @@
         let alpha = transcript.challenge_scalar(b"alpha");
         transcript.append_scalar(b"alpha", &alpha);
         // Compute quotient polynomial.
-<<<<<<< HEAD
         let (t_hi_poly, t_mid_poly, t_low_poly) = qt_toolkit.compute_quotient_poly(
             self.n,
-=======
-        let (t_hi_poly, t_mid_poly, t_low_poly, alpha) = qt_toolkit.compute_quotient_poly(
->>>>>>> abf5fd0e
             &domain,
             &preprocessed_circuit,
             &z_poly,
             &z_poly_shifted,
             [&w_l_poly, &w_r_poly, &w_o_poly],
             // TODO: Get Public Inputs polynomial.
-<<<<<<< HEAD
             &z_poly,
             &(gamma, beta, alpha),
             &z_poly,
-=======
-            &Polynomial::from_coefficients_vec(vec![E::Fr::zero()]),
-            &beta,
-            &gamma,
->>>>>>> abf5fd0e
         );
 
         // Commit polynomials.
